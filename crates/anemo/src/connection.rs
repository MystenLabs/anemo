use crate::{ConnectionOrigin, PeerId, Result};
use quinn::{ConnectionError, RecvStream};
use quinn_proto::ConnectionStats;
use std::{
    fmt, io,
    net::SocketAddr,
    pin::Pin,
    task::{Context, Poll},
    time::Duration,
};
use tracing::trace;

#[derive(Clone)]
pub(crate) struct Connection {
    inner: quinn::Connection,
    peer_id: PeerId,
    origin: ConnectionOrigin,

    // Time that the connection was established
    time_established: std::time::Instant,
}

impl Connection {
    pub fn new(inner: quinn::Connection, origin: ConnectionOrigin) -> Result<Self> {
        let peer_id = Self::try_peer_id(&inner)?;
        Ok(Self {
            inner,
            peer_id,
            origin,
            time_established: std::time::Instant::now(),
        })
    }

    /// Try to query Cryptographic identity of the peer
    fn try_peer_id(connection: &quinn::Connection) -> Result<PeerId> {
        // Query the certificate chain provided by a [TLS
        // Connection](https://docs.rs/rustls/0.20.4/rustls/enum.Connection.html#method.peer_certificates).
        // The first cert in the chain is guaranteed to be the peer
        let peer_cert = &connection
            .peer_identity()
            .unwrap()
            .downcast::<Vec<rustls::Certificate>>()
            .unwrap()[0];

        let peer_id = crate::crypto::peer_id_from_certificate(peer_cert)?;

        Ok(peer_id)
    }

    /// PeerId of the Remote Peer
    pub fn peer_id(&self) -> PeerId {
        self.peer_id
    }

    /// Origin of the Connection
    pub fn origin(&self) -> ConnectionOrigin {
        self.origin
    }

    /// Time the Connection was established
    #[allow(unused)]
    pub fn time_established(&self) -> std::time::Instant {
        self.time_established
    }

    /// A stable identifier for this connection
    ///
    /// Peer addresses and connection IDs can change, but this value will remain
    /// fixed for the lifetime of the connection.
    pub fn stable_id(&self) -> usize {
        self.inner.stable_id()
    }

    /// Current best estimate of this connection's latency (round-trip-time)
    #[allow(unused)]
    pub fn rtt(&self) -> Duration {
        self.inner.rtt()
    }

    /// Returns connection statistics
<<<<<<< HEAD
    #[allow(unused)]
=======
>>>>>>> 0789eb8b
    pub fn stats(&self) -> ConnectionStats {
        self.inner.stats()
    }

<<<<<<< HEAD
    /// Current state of this connection's congestion controller window, for debugging purposes
    /// Number of ack-eliciting bytes that may be in flight
    #[allow(unused)]
    pub fn congestion_state_window(&self) -> u64 {
        self.inner.congestion_state().window()
    }

=======
>>>>>>> 0789eb8b
    /// The peer's UDP address
    ///
    /// If `ServerConfig::migration` is `true`, clients may change addresses at will, e.g. when
    /// switching to a cellular internet connection.
    pub fn remote_address(&self) -> SocketAddr {
        self.inner.remote_address()
    }

    /// Open a unidirection stream to the peer.
    ///
    /// Messages sent over the stream will arrive at the peer in the order they were sent.
    #[allow(dead_code)]
    pub async fn open_uni(&self) -> Result<SendStream, ConnectionError> {
        self.inner.open_uni().await.map(SendStream)
    }

    /// Open a bidirectional stream to the peer.
    ///
    /// Bidirectional streams allow messages to be sent in both directions. This can be useful to
    /// automatically correlate response messages, for example.
    ///
    /// Messages sent over the stream will arrive at the peer in the order they were sent.
    pub async fn open_bi(&self) -> Result<(SendStream, RecvStream), ConnectionError> {
        self.inner
            .open_bi()
            .await
            .map(|(send, recv)| (SendStream(send), recv))
    }

    /// Close the connection immediately.
    ///
    /// This is not a graceful close - pending operations will fail immediately and data on
    /// unfinished streams is not guaranteed to be delivered.
    pub fn close(&self) {
        trace!("Closing Connection");
        self.inner.close(0_u32.into(), b"connection closed")
    }

    /// Accept the next incoming uni-directional stream
    pub async fn accept_uni(&self) -> Result<RecvStream, ConnectionError> {
        self.inner.accept_uni().await
    }

    /// Accept the next incoming bidirectional stream
    pub async fn accept_bi(&self) -> Result<(SendStream, RecvStream), ConnectionError> {
        self.inner
            .accept_bi()
            .await
            .map(|(send, recv)| (SendStream(send), recv))
    }

    /// Receive an application datagram
    pub async fn read_datagram(&self) -> Result<bytes::Bytes, ConnectionError> {
        self.inner.read_datagram().await
    }
}

impl fmt::Debug for Connection {
    fn fmt(&self, f: &mut fmt::Formatter<'_>) -> fmt::Result {
        f.debug_struct("Connection")
            .field("origin", &self.origin())
            .field("id", &self.stable_id())
            .field("remote_address", &self.remote_address())
            .field("peer_id", &self.peer_id())
            .finish_non_exhaustive()
    }
}

/// A wrapper around a [quinn::SendStream] that enforces that the stream is shut down immediately
/// when dropped. The proper way to ensure that all data has been successfully transmitted and
/// Ack'd by the remote side is to call [quinn::SendStream::finish] prior to dropping the stream.
pub(crate) struct SendStream(quinn::SendStream);

impl Drop for SendStream {
    fn drop(&mut self) {
        // We don't care if the stream has already been closed
        let _ = self.0.reset(0u8.into());
    }
}

impl std::ops::Deref for SendStream {
    type Target = quinn::SendStream;

    fn deref(&self) -> &Self::Target {
        &self.0
    }
}

impl std::ops::DerefMut for SendStream {
    fn deref_mut(&mut self) -> &mut Self::Target {
        &mut self.0
    }
}

impl tokio::io::AsyncWrite for SendStream {
    fn poll_write(
        mut self: Pin<&mut Self>,
        cx: &mut Context<'_>,
        buf: &[u8],
    ) -> Poll<io::Result<usize>> {
        Pin::new(&mut self.0).poll_write(cx, buf)
    }

    fn poll_flush(mut self: Pin<&mut Self>, cx: &mut Context) -> Poll<io::Result<()>> {
        Pin::new(&mut self.0).poll_flush(cx)
    }

    fn poll_shutdown(mut self: Pin<&mut Self>, cx: &mut Context) -> Poll<io::Result<()>> {
        Pin::new(&mut self.0).poll_shutdown(cx)
    }
}<|MERGE_RESOLUTION|>--- conflicted
+++ resolved
@@ -78,24 +78,10 @@
     }
 
     /// Returns connection statistics
-<<<<<<< HEAD
-    #[allow(unused)]
-=======
->>>>>>> 0789eb8b
     pub fn stats(&self) -> ConnectionStats {
         self.inner.stats()
     }
 
-<<<<<<< HEAD
-    /// Current state of this connection's congestion controller window, for debugging purposes
-    /// Number of ack-eliciting bytes that may be in flight
-    #[allow(unused)]
-    pub fn congestion_state_window(&self) -> u64 {
-        self.inner.congestion_state().window()
-    }
-
-=======
->>>>>>> 0789eb8b
     /// The peer's UDP address
     ///
     /// If `ServerConfig::migration` is `true`, clients may change addresses at will, e.g. when

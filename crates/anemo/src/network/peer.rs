--- conflicted
+++ resolved
@@ -6,11 +6,7 @@
 use bytes::Bytes;
 use futures::future::BoxFuture;
 use quinn_proto::ConnectionStats;
-<<<<<<< HEAD
-use std::{sync::Arc, time::Duration};
-=======
 use std::sync::Arc;
->>>>>>> 0789eb8b
 use tokio_util::codec::{FramedRead, FramedWrite};
 use tower::{Layer, Service, ServiceExt};
 
@@ -43,17 +39,6 @@
         self.connection.stats()
     }
 
-<<<<<<< HEAD
-    pub fn connection_congestion_state_window(&self) -> u64 {
-        self.connection.congestion_state_window()
-    }
-
-    pub fn connection_rtt(&self) -> Duration {
-        self.connection.rtt()
-    }
-
-=======
->>>>>>> 0789eb8b
     pub async fn rpc(&mut self, request: Request<Bytes>) -> Result<Response<Bytes>> {
         self.ready().await?.call(request).await
     }
